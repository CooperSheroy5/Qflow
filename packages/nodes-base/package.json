{
  "name": "n8n-nodes-base",
  "version": "0.71.0",
  "description": "Base nodes of n8n",
  "license": "SEE LICENSE IN LICENSE.md",
  "homepage": "https://n8n.io",
  "author": {
    "name": "Jan Oberhauser",
    "email": "jan@n8n.io"
  },
  "repository": {
    "type": "git",
    "url": "git+https://github.com/n8n-io/n8n.git"
  },
  "main": "dist/src/index",
  "types": "dist/src/index.d.ts",
  "scripts": {
    "dev": "npm run watch",
    "build": "tsc && gulp",
    "tslint": "tslint -p tsconfig.json -c tslint.json",
    "watch": "tsc --watch",
    "test": "jest"
  },
  "files": [
    "dist"
  ],
  "n8n": {
    "credentials": [
      "dist/credentials/ActiveCampaignApi.credentials.js",
      "dist/credentials/AgileCrmApi.credentials.js",
      "dist/credentials/AcuitySchedulingApi.credentials.js",
      "dist/credentials/AcuitySchedulingOAuth2Api.credentials.js",
      "dist/credentials/AirtableApi.credentials.js",
      "dist/credentials/Amqp.credentials.js",
      "dist/credentials/AsanaApi.credentials.js",
      "dist/credentials/Aws.credentials.js",
      "dist/credentials/AffinityApi.credentials.js",
      "dist/credentials/BannerbearApi.credentials.js",
      "dist/credentials/BitbucketApi.credentials.js",
      "dist/credentials/BitlyApi.credentials.js",
<<<<<<< HEAD
      "dist/credentials/BitlyOAuth2Api.credentials.js",
=======
      "dist/credentials/BoxOAuth2Api.credentials.js",
>>>>>>> da0ef0d9
      "dist/credentials/ChargebeeApi.credentials.js",
      "dist/credentials/CircleCiApi.credentials.js",
      "dist/credentials/ClearbitApi.credentials.js",
      "dist/credentials/ClickUpApi.credentials.js",
      "dist/credentials/ClockifyApi.credentials.js",
      "dist/credentials/CockpitApi.credentials.js",
      "dist/credentials/CodaApi.credentials.js",
      "dist/credentials/CopperApi.credentials.js",
      "dist/credentials/CalendlyApi.credentials.js",
      "dist/credentials/CustomerIoApi.credentials.js",
      "dist/credentials/CrateDb.credentials.js",
      "dist/credentials/DisqusApi.credentials.js",
      "dist/credentials/DriftApi.credentials.js",
      "dist/credentials/DriftOAuth2Api.credentials.js",
      "dist/credentials/DropboxApi.credentials.js",
      "dist/credentials/DropboxOAuth2Api.credentials.js",
      "dist/credentials/EventbriteApi.credentials.js",
      "dist/credentials/EventbriteOAuth2Api.credentials.js",
      "dist/credentials/FacebookGraphApi.credentials.js",
      "dist/credentials/FreshdeskApi.credentials.js",
      "dist/credentials/FileMaker.credentials.js",
      "dist/credentials/FlowApi.credentials.js",
      "dist/credentials/Ftp.credentials.js",
      "dist/credentials/GithubApi.credentials.js",
      "dist/credentials/GithubOAuth2Api.credentials.js",
      "dist/credentials/GitlabApi.credentials.js",
      "dist/credentials/GitlabOAuth2Api.credentials.js",
      "dist/credentials/GoogleApi.credentials.js",
      "dist/credentials/GoogleCalendarOAuth2Api.credentials.js",
      "dist/credentials/GoogleDriveOAuth2Api.credentials.js",
      "dist/credentials/GoogleOAuth2Api.credentials.js",
      "dist/credentials/GoogleSheetsOAuth2Api.credentials.js",
      "dist/credentials/GoogleTasksOAuth2Api.credentials.js",
      "dist/credentials/GumroadApi.credentials.js",
      "dist/credentials/HarvestApi.credentials.js",
      "dist/credentials/HelpScoutOAuth2Api.credentials.js",
      "dist/credentials/HttpBasicAuth.credentials.js",
      "dist/credentials/HttpDigestAuth.credentials.js",
      "dist/credentials/HttpHeaderAuth.credentials.js",
      "dist/credentials/HubspotApi.credentials.js",
      "dist/credentials/HubspotDeveloperApi.credentials.js",
      "dist/credentials/HubspotOAuth2Api.credentials.js",
      "dist/credentials/HunterApi.credentials.js",
      "dist/credentials/Imap.credentials.js",
      "dist/credentials/IntercomApi.credentials.js",
      "dist/credentials/InvoiceNinjaApi.credentials.js",
      "dist/credentials/JiraSoftwareCloudApi.credentials.js",
      "dist/credentials/JiraSoftwareServerApi.credentials.js",
      "dist/credentials/JotFormApi.credentials.js",
      "dist/credentials/KeapOAuth2Api.credentials.js",
      "dist/credentials/LinkFishApi.credentials.js",
      "dist/credentials/MailchimpApi.credentials.js",
      "dist/credentials/MailchimpOAuth2Api.credentials.js",
      "dist/credentials/MailgunApi.credentials.js",
      "dist/credentials/MailjetEmailApi.credentials.js",
      "dist/credentials/MailjetSmsApi.credentials.js",
      "dist/credentials/MandrillApi.credentials.js",
      "dist/credentials/MattermostApi.credentials.js",
      "dist/credentials/MauticApi.credentials.js",
      "dist/credentials/MauticOAuth2Api.credentials.js",
      "dist/credentials/MediumApi.credentials.js",
      "dist/credentials/MediumOAuth2Api.credentials.js",
      "dist/credentials/MessageBirdApi.credentials.js",
      "dist/credentials/MicrosoftExcelOAuth2Api.credentials.js",
      "dist/credentials/MicrosoftOAuth2Api.credentials.js",
      "dist/credentials/MicrosoftOneDriveOAuth2Api.credentials.js",
      "dist/credentials/MicrosoftSql.credentials.js",
      "dist/credentials/MoceanApi.credentials.js",
      "dist/credentials/MondayComApi.credentials.js",
      "dist/credentials/MongoDb.credentials.js",
      "dist/credentials/Msg91Api.credentials.js",
      "dist/credentials/MySql.credentials.js",
      "dist/credentials/NextCloudApi.credentials.js",
      "dist/credentials/NextCloudOAuth2Api.credentials.js",
      "dist/credentials/OAuth1Api.credentials.js",
      "dist/credentials/OAuth2Api.credentials.js",
      "dist/credentials/OpenWeatherMapApi.credentials.js",
      "dist/credentials/PagerDutyApi.credentials.js",
      "dist/credentials/PagerDutyOAuth2Api.credentials.js",
      "dist/credentials/PayPalApi.credentials.js",
      "dist/credentials/PipedriveApi.credentials.js",
      "dist/credentials/PipedriveOAuth2Api.credentials.js",
      "dist/credentials/PhilipsHueOAuth2Api.credentials.js",
      "dist/credentials/Postgres.credentials.js",
      "dist/credentials/PostmarkApi.credentials.js",
      "dist/credentials/QuestDb.credentials.js",
      "dist/credentials/Redis.credentials.js",
      "dist/credentials/RocketchatApi.credentials.js",
      "dist/credentials/RundeckApi.credentials.js",
      "dist/credentials/ShopifyApi.credentials.js",
      "dist/credentials/SalesforceOAuth2Api.credentials.js",
      "dist/credentials/SlackApi.credentials.js",
      "dist/credentials/SlackOAuth2Api.credentials.js",
      "dist/credentials/Sms77Api.credentials.js",
      "dist/credentials/Smtp.credentials.js",
      "dist/credentials/StripeApi.credentials.js",
      "dist/credentials/SalesmateApi.credentials.js",
      "dist/credentials/SegmentApi.credentials.js",
      "dist/credentials/Sftp.credentials.js",
      "dist/credentials/Signl4Api.credentials.js",
      "dist/credentials/SpotifyOAuth2Api.credentials.js",
      "dist/credentials/SurveyMonkeyApi.credentials.js",
      "dist/credentials/SurveyMonkeyOAuth2Api.credentials.js",
      "dist/credentials/TelegramApi.credentials.js",
      "dist/credentials/TodoistApi.credentials.js",
      "dist/credentials/TravisCiApi.credentials.js",
      "dist/credentials/TrelloApi.credentials.js",
      "dist/credentials/TwilioApi.credentials.js",
      "dist/credentials/TwitterOAuth1Api.credentials.js",
      "dist/credentials/TypeformApi.credentials.js",
      "dist/credentials/TypeformOAuth2Api.credentials.js",
      "dist/credentials/TogglApi.credentials.js",
      "dist/credentials/TwakeCloudApi.credentials.js",
      "dist/credentials/TwakeServerApi.credentials.js",
      "dist/credentials/UpleadApi.credentials.js",
      "dist/credentials/VeroApi.credentials.js",
      "dist/credentials/WebflowApi.credentials.js",
      "dist/credentials/WebflowOAuth2Api.credentials.js",
      "dist/credentials/WooCommerceApi.credentials.js",
      "dist/credentials/WordpressApi.credentials.js",
      "dist/credentials/XeroOAuth2Api.credentials.js",
      "dist/credentials/ZendeskApi.credentials.js",
      "dist/credentials/ZendeskOAuth2Api.credentials.js",
      "dist/credentials/ZohoOAuth2Api.credentials.js",
      "dist/credentials/ZoomApi.credentials.js",
      "dist/credentials/ZoomOAuth2Api.credentials.js",
      "dist/credentials/ZulipApi.credentials.js"
    ],
    "nodes": [
      "dist/nodes/ActiveCampaign/ActiveCampaign.node.js",
      "dist/nodes/ActiveCampaign/ActiveCampaignTrigger.node.js",
      "dist/nodes/AgileCrm/AgileCrm.node.js",
      "dist/nodes/Airtable/Airtable.node.js",
      "dist/nodes/AcuityScheduling/AcuitySchedulingTrigger.node.js",
      "dist/nodes/Amqp/Amqp.node.js",
      "dist/nodes/Amqp/AmqpTrigger.node.js",
      "dist/nodes/Asana/Asana.node.js",
      "dist/nodes/Asana/AsanaTrigger.node.js",
      "dist/nodes/Affinity/Affinity.node.js",
      "dist/nodes/Affinity/AffinityTrigger.node.js",
      "dist/nodes/Aws/AwsLambda.node.js",
      "dist/nodes/Aws/S3/AwsS3.node.js",
      "dist/nodes/Aws/AwsSes.node.js",
      "dist/nodes/Aws/AwsSns.node.js",
      "dist/nodes/Aws/AwsSnsTrigger.node.js",
      "dist/nodes/Bannerbear/Bannerbear.node.js",
      "dist/nodes/Bitbucket/BitbucketTrigger.node.js",
      "dist/nodes/Bitly/Bitly.node.js",
      "dist/nodes/Box/Box.node.js",
      "dist/nodes/Box/BoxTrigger.node.js",
      "dist/nodes/Calendly/CalendlyTrigger.node.js",
      "dist/nodes/Chargebee/Chargebee.node.js",
      "dist/nodes/Chargebee/ChargebeeTrigger.node.js",
      "dist/nodes/CircleCi/CircleCi.node.js",
      "dist/nodes/Clearbit/Clearbit.node.js",
      "dist/nodes/ClickUp/ClickUp.node.js",
      "dist/nodes/ClickUp/ClickUpTrigger.node.js",
      "dist/nodes/Clockify/ClockifyTrigger.node.js",
      "dist/nodes/Cockpit/Cockpit.node.js",
      "dist/nodes/Coda/Coda.node.js",
      "dist/nodes/Copper/CopperTrigger.node.js",
      "dist/nodes/CrateDb/CrateDb.node.js",
      "dist/nodes/Cron.node.js",
      "dist/nodes/Crypto.node.js",
      "dist/nodes/CustomerIo/CustomerIoTrigger.node.js",
      "dist/nodes/DateTime.node.js",
      "dist/nodes/Discord/Discord.node.js",
      "dist/nodes/Disqus/Disqus.node.js",
      "dist/nodes/Drift/Drift.node.js",
      "dist/nodes/Dropbox/Dropbox.node.js",
      "dist/nodes/EditImage.node.js",
      "dist/nodes/EmailReadImap.node.js",
      "dist/nodes/EmailSend.node.js",
      "dist/nodes/ErrorTrigger.node.js",
      "dist/nodes/Eventbrite/EventbriteTrigger.node.js",
      "dist/nodes/ExecuteCommand.node.js",
      "dist/nodes/ExecuteWorkflow.node.js",
      "dist/nodes/Facebook/FacebookGraphApi.node.js",
      "dist/nodes/FileMaker/FileMaker.node.js",
      "dist/nodes/Ftp.node.js",
      "dist/nodes/Freshdesk/Freshdesk.node.js",
      "dist/nodes/Flow/Flow.node.js",
      "dist/nodes/Flow/FlowTrigger.node.js",
      "dist/nodes/Function.node.js",
      "dist/nodes/FunctionItem.node.js",
      "dist/nodes/Github/Github.node.js",
      "dist/nodes/Github/GithubTrigger.node.js",
      "dist/nodes/Gitlab/Gitlab.node.js",
      "dist/nodes/Gitlab/GitlabTrigger.node.js",
      "dist/nodes/Google/Calendar/GoogleCalendar.node.js",
      "dist/nodes/Google/Drive/GoogleDrive.node.js",
      "dist/nodes/Google/Sheet/GoogleSheets.node.js",
      "dist/nodes/Google/Task/GoogleTasks.node.js",
      "dist/nodes/GraphQL/GraphQL.node.js",
      "dist/nodes/Gumroad/GumroadTrigger.node.js",
      "dist/nodes/HackerNews/HackerNews.node.js",
      "dist/nodes/Harvest/Harvest.node.js",
      "dist/nodes/HelpScout/HelpScout.node.js",
      "dist/nodes/HelpScout/HelpScoutTrigger.node.js",
      "dist/nodes/HtmlExtract/HtmlExtract.node.js",
      "dist/nodes/HttpRequest.node.js",
      "dist/nodes/Hubspot/Hubspot.node.js",
      "dist/nodes/Hubspot/HubspotTrigger.node.js",
      "dist/nodes/Hunter/Hunter.node.js",
      "dist/nodes/If.node.js",
      "dist/nodes/Intercom/Intercom.node.js",
      "dist/nodes/Interval.node.js",
      "dist/nodes/InvoiceNinja/InvoiceNinja.node.js",
      "dist/nodes/InvoiceNinja/InvoiceNinjaTrigger.node.js",
      "dist/nodes/Jira/Jira.node.js",
      "dist/nodes/Jira/JiraTrigger.node.js",
      "dist/nodes/JotForm/JotFormTrigger.node.js",
      "dist/nodes/Keap/Keap.node.js",
      "dist/nodes/Keap/KeapTrigger.node.js",
      "dist/nodes/LinkFish/LinkFish.node.js",
      "dist/nodes/Mailchimp/Mailchimp.node.js",
      "dist/nodes/Mailchimp/MailchimpTrigger.node.js",
      "dist/nodes/Mailgun/Mailgun.node.js",
      "dist/nodes/Mailjet/Mailjet.node.js",
      "dist/nodes/Mailjet/MailjetTrigger.node.js",
      "dist/nodes/Mandrill/Mandrill.node.js",
      "dist/nodes/Mattermost/Mattermost.node.js",
      "dist/nodes/Mautic/Mautic.node.js",
      "dist/nodes/Mautic/MauticTrigger.node.js",
      "dist/nodes/Medium/Medium.node.js",
      "dist/nodes/Merge.node.js",
      "dist/nodes/MessageBird/MessageBird.node.js",
      "dist/nodes/Microsoft/Excel/MicrosoftExcel.node.js",
      "dist/nodes/Microsoft/OneDrive/MicrosoftOneDrive.node.js",
      "dist/nodes/Microsoft/Sql/MicrosoftSql.node.js",
      "dist/nodes/MoveBinaryData.node.js",
      "dist/nodes/Mocean/Mocean.node.js",
      "dist/nodes/MondayCom/MondayCom.node.js",
      "dist/nodes/MongoDb/MongoDb.node.js",
      "dist/nodes/MoveBinaryData.node.js",
      "dist/nodes/Msg91/Msg91.node.js",
      "dist/nodes/MySql/MySql.node.js",
      "dist/nodes/NextCloud/NextCloud.node.js",
      "dist/nodes/NoOp.node.js",
      "dist/nodes/OpenWeatherMap.node.js",
      "dist/nodes/PagerDuty/PagerDuty.node.js",
      "dist/nodes/PayPal/PayPal.node.js",
      "dist/nodes/PayPal/PayPalTrigger.node.js",
      "dist/nodes/Pipedrive/Pipedrive.node.js",
      "dist/nodes/Pipedrive/PipedriveTrigger.node.js",
      "dist/nodes/Postgres/Postgres.node.js",
      "dist/nodes/Postmark/PostmarkTrigger.node.js",
      "dist/nodes/PhilipsHue/PhilipsHue.node.js",
      "dist/nodes/QuestDb/QuestDb.node.js",
      "dist/nodes/ReadBinaryFile.node.js",
      "dist/nodes/ReadBinaryFiles.node.js",
      "dist/nodes/ReadPdf.node.js",
      "dist/nodes/Redis/Redis.node.js",
      "dist/nodes/RenameKeys.node.js",
      "dist/nodes/Rocketchat/Rocketchat.node.js",
      "dist/nodes/RssFeedRead.node.js",
      "dist/nodes/Rundeck/Rundeck.node.js",
      "dist/nodes/Salesforce/Salesforce.node.js",
      "dist/nodes/Set.node.js",
      "dist/nodes/Shopify/Shopify.node.js",
      "dist/nodes/Shopify/ShopifyTrigger.node.js",
      "dist/nodes/Signl4/Signl4.node.js",
      "dist/nodes/Slack/Slack.node.js",
      "dist/nodes/Sms77/Sms77.node.js",
      "dist/nodes/SplitInBatches.node.js",
      "dist/nodes/Spotify/Spotify.node.js",
      "dist/nodes/SpreadsheetFile.node.js",
      "dist/nodes/SseTrigger.node.js",
      "dist/nodes/Start.node.js",
      "dist/nodes/Stripe/StripeTrigger.node.js",
      "dist/nodes/Switch.node.js",
      "dist/nodes/Salesmate/Salesmate.node.js",
      "dist/nodes/Segment/Segment.node.js",
      "dist/nodes/SurveyMonkey/SurveyMonkeyTrigger.node.js",
      "dist/nodes/Telegram/Telegram.node.js",
      "dist/nodes/Telegram/TelegramTrigger.node.js",
      "dist/nodes/Todoist/Todoist.node.js",
      "dist/nodes/Toggl/TogglTrigger.node.js",
      "dist/nodes/TravisCi/TravisCi.node.js",
      "dist/nodes/Trello/Trello.node.js",
      "dist/nodes/Trello/TrelloTrigger.node.js",
      "dist/nodes/Twilio/Twilio.node.js",
      "dist/nodes/Twitter/Twitter.node.js",
      "dist/nodes/Typeform/TypeformTrigger.node.js",
      "dist/nodes/Twake/Twake.node.js",
      "dist/nodes/Uplead/Uplead.node.js",
      "dist/nodes/Vero/Vero.node.js",
      "dist/nodes/Webflow/WebflowTrigger.node.js",
      "dist/nodes/Webhook.node.js",
      "dist/nodes/Wordpress/Wordpress.node.js",
      "dist/nodes/WooCommerce/WooCommerce.node.js",
      "dist/nodes/WooCommerce/WooCommerceTrigger.node.js",
      "dist/nodes/WriteBinaryFile.node.js",
      "dist/nodes/Xero/Xero.node.js",
      "dist/nodes/Xml.node.js",
      "dist/nodes/Zendesk/Zendesk.node.js",
      "dist/nodes/Zendesk/ZendeskTrigger.node.js",
      "dist/nodes/Zoho/ZohoCrm.node.js",
      "dist/nodes/Zoom/Zoom.node.js",
      "dist/nodes/Zulip/Zulip.node.js"
    ]
  },
  "devDependencies": {
    "@types/aws4": "^1.5.1",
    "@types/basic-auth": "^1.1.2",
    "@types/cheerio": "^0.22.15",
    "@types/cron": "^1.6.1",
    "@types/eventsource": "^1.1.2",
    "@types/express": "^4.16.1",
    "@types/formidable": "^1.0.31",
    "@types/gm": "^1.18.2",
    "@types/imap-simple": "^4.2.0",
    "@types/jest": "^24.0.18",
    "@types/lodash.set": "^4.3.6",
    "@types/moment-timezone": "^0.5.12",
    "@types/mongodb": "^3.5.4",
    "@types/mssql": "^6.0.2",
    "@types/node": "^10.10.1",
    "@types/nodemailer": "^6.4.0",
    "@types/redis": "^2.8.11",
    "@types/request-promise-native": "~1.0.15",
    "@types/ssh2-sftp-client": "^5.1.0",
    "@types/uuid": "^3.4.6",
    "@types/xml2js": "^0.4.3",
    "gulp": "^4.0.0",
    "jest": "^24.9.0",
    "n8n-workflow": "~0.37.0",
    "ts-jest": "^24.0.2",
    "tslint": "^5.17.0",
    "typescript": "~3.7.4"
  },
  "dependencies": {
    "@types/promise-ftp": "^1.3.4",
    "aws4": "^1.8.0",
    "basic-auth": "^2.0.1",
    "change-case": "^4.1.1",
    "cheerio": "^1.0.0-rc.3",
    "cron": "^1.7.2",
    "eventsource": "^1.0.7",
    "formidable": "^1.2.1",
    "glob-promise": "^3.4.0",
    "gm": "^1.23.1",
    "imap-simple": "^4.3.0",
    "iso-639-1": "^2.1.3",
    "jsonwebtoken": "^8.5.1",
    "lodash.get": "^4.4.2",
    "lodash.set": "^4.3.2",
    "lodash.unset": "^4.5.2",
    "moment": "2.24.0",
    "moment-timezone": "^0.5.28",
    "mongodb": "^3.5.5",
    "mssql": "^6.2.0",
    "mysql2": "^2.0.1",
    "n8n-core": "~0.41.0",
    "nodemailer": "^6.4.6",
    "pdf-parse": "^1.1.1",
    "pg": "^8.3.0",
    "pg-promise": "^10.5.8",
    "promise-ftp": "^1.3.5",
    "redis": "^2.8.0",
    "request": "^2.88.2",
    "rhea": "^1.0.11",
    "rss-parser": "^3.7.0",
    "ssh2-sftp-client": "^5.2.1",
    "uuid": "^3.4.0",
    "vm2": "^3.6.10",
    "xlsx": "^0.14.3",
    "xml2js": "^0.4.22"
  },
  "jest": {
    "transform": {
      "^.+\\.tsx?$": "ts-jest"
    },
    "testURL": "http://localhost/",
    "testRegex": "(/__tests__/.*|(\\.|/)(test|spec))\\.(jsx?|tsx?)$",
    "testPathIgnorePatterns": [
      "/dist/",
      "/node_modules/"
    ],
    "moduleFileExtensions": [
      "ts",
      "tsx",
      "js",
      "json"
    ]
  }
}<|MERGE_RESOLUTION|>--- conflicted
+++ resolved
@@ -38,11 +38,8 @@
       "dist/credentials/BannerbearApi.credentials.js",
       "dist/credentials/BitbucketApi.credentials.js",
       "dist/credentials/BitlyApi.credentials.js",
-<<<<<<< HEAD
       "dist/credentials/BitlyOAuth2Api.credentials.js",
-=======
       "dist/credentials/BoxOAuth2Api.credentials.js",
->>>>>>> da0ef0d9
       "dist/credentials/ChargebeeApi.credentials.js",
       "dist/credentials/CircleCiApi.credentials.js",
       "dist/credentials/ClearbitApi.credentials.js",
